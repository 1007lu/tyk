package main

import (
	"crypto/md5"
	"encoding/base64"
	"fmt"
	"net/http"
	"testing"
	"time"

	"github.com/dgrijalva/jwt-go"
	"github.com/lonelycode/go-uuid/uuid"

	"github.com/TykTechnologies/tyk/test"
	"github.com/TykTechnologies/tyk/user"
)

const jwtSecret = "9879879878787878"

// openssl genrsa -out app.rsa
const jwtRSAPrivKey = `
-----BEGIN RSA PRIVATE KEY-----
MIIEpQIBAAKCAQEAyqZ4rwKF8qCExS7kpY4cnJa/37FMkJNkalZ3OuslLB0oRL8T
4c94kdF4aeNzSFkSe2n99IBI6Ssl79vbfMZb+t06L0Q94k+/P37x7+/RJZiff4y1
VGjrnrnMI2iu9l4iBBRYzNmG6eblroEMMWlgk5tysHgxB59CSNIcD9gqk1hx4n/F
gOmvKsfQgWHNlPSDTRcWGWGhB2/XgNVYG2pOlQxAPqLhBHeqGTXBbPfGF9cHzixp
sPr6GtbzPwhsQ/8bPxoJ7hdfn+rzztks3d6+HWURcyNTLRe0mjXjjee9Z6+gZ+H+
fS4pnP9tqT7IgU6ePUWTpjoiPtLexgsAa/ctjQIDAQABAoIBAECWvnBJRZgHQUn3
oDiECup9wbnyMI0D7UVXObk1qSteP69pl1SpY6xWLyLQs7WjbhiXt7FuEc7/SaAh
Wttx/W7/g8P85Bx1fmcmdsYakXaCJpPorQKyTibQ4ReIDfvIFN9n/MWNr0ptpVbx
GonFJFrneK52IGplgCLllLwYEbnULYcJc6E25Ro8U2gQjF2r43PDa07YiDrmB/GV
QQW4HTo+CA9rdK0bP8GpXgc0wpmBhx/t/YdnDg6qhzyUMk9As7JrAzYPjHO0cRun
vhA/aG/mdMmRumY75nj7wB5U5DgstsN2ER75Pjr1xe1knftIyNm15AShCPfLaLGo
dA2IpwECgYEA5E8h6ssa7QroCGwp/N0wSJW41hFYGygbOEg6yPWTJkqmMZVduD8X
/KFqJK4LcIbFQuR28+hWJpHm/RF1AMRhbbWkAj6h02gv5izFwDiFKev5paky4Evg
G8WfUOmSZ1D+fVxwaoG0OaRZpCovUTxYig3xrI659DMeKqpQ7e8l9ekCgYEA4zql
l4P4Dn0ydr+TI/s4NHIQHkaLQAVk3OWwyKowijXd8LCtuZRA1NKSpqQ4ZXi0B17o
9zzF5jEUjws3qWv4PKWdxJu3y+h/etsg7wxUeNizbY2ooUGeMbk0tWxJihbgaI7E
XxLIT50F3Ky4EJ2cUL9GmJ+gLCw0KIaVbkiyYAUCgYEA0WyVHB76r/2VIkS1rzHm
HG7ageKfAyoi7dmzsqsxM6q+EDWHJn8Zra8TAlp0O+AkClwvkUTJ4c9sJy9gODfr
dwtrSnPRVW74oRbovo4Z+H5xHbi65mwzQsZggYP/u63cA3pL1Cbt/wH3CFN52/aS
8PAhg7vYb1yEi3Z3jgoUtCECgYEAhSPX4u9waQzyhKG7lVmdlR1AVH0BGoIOl1/+
NZWC23i0klLzd8lmM00uoHWYldwjoC38UuFJE5eudCIeeybITMC9sHWNO+z+xP2g
TnDrDePrPkXCiLnp9ziNqb/JVyAQXTNJ3Gsk84EN7j9Fmna/IJDyzHq7XyaHaTdy
VyxBWAECgYEA4jYS07bPx5UMhKiMJDqUmDfLNFD97XwPoJIkOdn6ezqeOSmlmo7t
jxHLbCmsDOAsCU/0BlLXg9wMU7n5QKSlfTVGok/PU0rq2FUXQwyKGnellrqODwFQ
YGivtXBGXk1hlVYlje1RB+W6RQuDAegI5h8vl8pYJS9JQH0wjatsDaE=
-----END RSA PRIVATE KEY-----
`

// openssl rsa -in app.rsa -pubout > app.rsa.pub
const jwtRSAPubKey = `
-----BEGIN PUBLIC KEY-----
MIIBIjANBgkqhkiG9w0BAQEFAAOCAQ8AMIIBCgKCAQEAyqZ4rwKF8qCExS7kpY4c
nJa/37FMkJNkalZ3OuslLB0oRL8T4c94kdF4aeNzSFkSe2n99IBI6Ssl79vbfMZb
+t06L0Q94k+/P37x7+/RJZiff4y1VGjrnrnMI2iu9l4iBBRYzNmG6eblroEMMWlg
k5tysHgxB59CSNIcD9gqk1hx4n/FgOmvKsfQgWHNlPSDTRcWGWGhB2/XgNVYG2pO
lQxAPqLhBHeqGTXBbPfGF9cHzixpsPr6GtbzPwhsQ/8bPxoJ7hdfn+rzztks3d6+
HWURcyNTLRe0mjXjjee9Z6+gZ+H+fS4pnP9tqT7IgU6ePUWTpjoiPtLexgsAa/ct
jQIDAQAB
-----END PUBLIC KEY-----
`

const jwtRSAPubKeyinvalid = `
-----BEGIN PUBLIC KEY-----
MIIBIjANBgkqhkiG9w0BAQEFAAOCAQ8AMIIBCgKCAQEAyqZ4rwKF8qCExS7kpY4c
nJa/37FMkJNkalZ3OuslLB0oRL8T4c94kdF4aeNzSFkSe2n99IBI6Ssl79vbfMZb
+t06L0Q94k+/P37x7+/RJZiff4y1VGjrnrnMI2iu9l4iBBRYzNmG6eblroEMMWlg
k5tysHgxB59CSNIcD9gqk1hx4n/FgOmvKsfQgWHNlPSDTRcWGWGhB2/XgNVYG2pO
lQxAPqLhBHeqGTXBbPfGF9cHzixpsPr6GtbzPwhsQ/8bPxoJ7hdfn+rzztks3d6+
HWURcyNTLRe0mjXjjee9Z6+gZ+H+fS4pnP9tqT7IgU6ePUWTpjoiPtLexgsAa/ct
jQIDAQAB!!!!
-----END PUBLIC KEY-----
`

func createJWTSession() *user.SessionState {
	session := new(user.SessionState)
	session.Rate = 1000000.0
	session.Allowance = session.Rate
	session.LastCheck = time.Now().Unix() - 10
	session.Per = 1.0
	session.QuotaRenewalRate = 300 // 5 minutes
	session.QuotaRenews = time.Now().Unix() + 20
	session.QuotaRemaining = 1
	session.QuotaMax = -1
	session.JWTData.Secret = jwtSecret
	return session
}

func createJWTSessionWithRSA() *user.SessionState {
	session := createJWTSession()
	session.JWTData.Secret = jwtRSAPubKey
	return session
}

func createJWTSessionWithRSAWithPolicy(policyID string) *user.SessionState {
	session := createJWTSessionWithRSA()
	session.SetPolicies(policyID)
	return session
}

type JwtCreator func() *user.SessionState

func prepareGenericJWTSession(testName string, method string, claimName string, ApiSkipKid bool) (*APISpec, string) {
	tokenKID := testKey(testName, "token")

	var jwtToken string
	var sessionFunc JwtCreator
	switch method {
	default:
		log.Warningf("Signing method '%s' is not recognised, defaulting to HMAC signature")
		method = HMACSign
		fallthrough
	case HMACSign:
		sessionFunc = createJWTSession

		jwtToken = createJWKTokenHMAC(func(t *jwt.Token) {
			t.Claims.(jwt.MapClaims)["foo"] = "bar"
			t.Claims.(jwt.MapClaims)["exp"] = time.Now().Add(time.Hour * 72).Unix()

			if claimName != KID {
				t.Claims.(jwt.MapClaims)[claimName] = tokenKID
				t.Header[KID] = "ignore-this-id"
			} else {
				t.Header[KID] = tokenKID
			}
		})
	case RSASign:
		sessionFunc = createJWTSessionWithRSA

		jwtToken = createJWKToken(func(t *jwt.Token) {
			t.Claims.(jwt.MapClaims)["foo"] = "bar"
			t.Claims.(jwt.MapClaims)["exp"] = time.Now().Add(time.Hour * 72).Unix()

			if claimName != KID {
				t.Claims.(jwt.MapClaims)[claimName] = tokenKID
				t.Header[KID] = "ignore-this-id"
			} else {
				t.Header[KID] = tokenKID
			}
		})
	}

	spec := buildAndLoadAPI(func(spec *APISpec) {
		spec.UseKeylessAccess = false
		spec.JWTSigningMethod = method
		spec.EnableJWT = true
		spec.Proxy.ListenPath = "/"
		spec.JWTSkipKid = ApiSkipKid

		if claimName != KID {
			spec.JWTIdentityBaseField = claimName
		}
	})[0]
	spec.SessionManager.UpdateSession(tokenKID, sessionFunc(), 60, false)

	return spec, jwtToken

}

func TestJWTSessionHMAC(t *testing.T) {
	ts := newTykTestServer()
	defer ts.Close()

	//If we skip the check then the Id will be taken from SUB and the call will succeed
	_, jwtToken := prepareGenericJWTSession(t.Name(), HMACSign, KID, false)
	defer resetTestConfig()

	authHeaders := map[string]string{"authorization": jwtToken}
	t.Run("Request with valid JWT signed with HMAC", func(t *testing.T) {
		ts.Run(t, test.TestCase{
			Headers: authHeaders, Code: http.StatusOK,
		})
	})
}

func BenchmarkJWTSessionHMAC(b *testing.B) {
	b.ReportAllocs()

	ts := newTykTestServer()
	defer ts.Close()

	//If we skip the check then the Id will be taken from SUB and the call will succeed
	_, jwtToken := prepareGenericJWTSession(b.Name(), HMACSign, KID, false)
	defer resetTestConfig()

	authHeaders := map[string]string{"authorization": jwtToken}
	for i := 0; i < b.N; i++ {
		ts.Run(b, test.TestCase{
			Headers: authHeaders, Code: http.StatusOK,
		})
	}
}

func TestJWTHMACIdInSubClaim(t *testing.T) {

	ts := newTykTestServer()
	defer ts.Close()

	//Same as above
	_, jwtToken := prepareGenericJWTSession(t.Name(), HMACSign, SUB, true)
	authHeaders := map[string]string{"authorization": jwtToken}
	t.Run("Request with valid JWT/HMAC/Id in SuB/Global-skip-kid/Api-skip-kid", func(t *testing.T) {
		ts.Run(t, test.TestCase{
			Headers: authHeaders, Code: http.StatusOK,
		})
	})

	// For backward compatibility, if the new config are not set, and the id is in the 'sub' claim while the 'kid' claim
	// in the header is not empty, then the jwt will return 403 - "Key not authorized:token invalid, key not found"
	_, jwtToken = prepareGenericJWTSession(t.Name(), HMACSign, SUB, false)
	authHeaders = map[string]string{"authorization": jwtToken}
	t.Run("Request with valid JWT/HMAC/Id in SuB/Global-dont-skip-kid/Api-dont-skip-kid", func(t *testing.T) {
		ts.Run(t, test.TestCase{
			Headers:   authHeaders,
			Code:      http.StatusForbidden,
			BodyMatch: `Key not authorized:token invalid, key not found`,
		})
	})

	// Case where the gw always check the 'kid' claim first but if this JWTSkipCheckKidAsId is set on the api level,
	// then it'll work
	_, jwtToken = prepareGenericJWTSession(t.Name(), HMACSign, SUB, true)
	defer resetTestConfig()
	authHeaders = map[string]string{"authorization": jwtToken}
	t.Run("Request with valid JWT/HMAC/Id in SuB/Global-dont-skip-kid/Api-skip-kid", func(t *testing.T) {
		ts.Run(t, test.TestCase{
			Headers: authHeaders, Code: http.StatusOK,
		})
	})
}

func TestJWTRSAIdInSubClaim(t *testing.T) {
	ts := newTykTestServer()
	defer ts.Close()

	_, jwtToken := prepareGenericJWTSession(t.Name(), RSASign, SUB, true)
	authHeaders := map[string]string{"authorization": jwtToken}
	t.Run("Request with valid JWT/RSA/Id in SuB/Global-skip-kid/Api-skip-kid", func(t *testing.T) {
		ts.Run(t, test.TestCase{
			Headers: authHeaders, Code: http.StatusOK,
		})
	})

	_, jwtToken = prepareGenericJWTSession(t.Name(), RSASign, SUB, false)
	authHeaders = map[string]string{"authorization": jwtToken}
	t.Run("Request with valid JWT/RSA/Id in SuB/Global-dont-skip-kid/Api-dont-skip-kid", func(t *testing.T) {
		ts.Run(t, test.TestCase{
			Headers:   authHeaders,
			Code:      http.StatusForbidden,
			BodyMatch: `Key not authorized:token invalid, key not found`,
		})
	})

	_, jwtToken = prepareGenericJWTSession(t.Name(), RSASign, SUB, true)
	authHeaders = map[string]string{"authorization": jwtToken}
	t.Run("Request with valid JWT/RSA/Id in SuB/Global-dont-skip-kid/Api-skip-kid", func(t *testing.T) {
		ts.Run(t, test.TestCase{
			Headers: authHeaders, Code: http.StatusOK,
		})
	})
}

func TestJWTSessionRSA(t *testing.T) {
	ts := newTykTestServer()
	defer ts.Close()

	//default values, keep backward compatibility
	_, jwtToken := prepareGenericJWTSession(t.Name(), RSASign, KID, false)
	authHeaders := map[string]string{"authorization": jwtToken}
	t.Run("Request with valid JWT", func(t *testing.T) {
		ts.Run(t, test.TestCase{
			Headers: authHeaders, Code: http.StatusOK,
		})
	})
}

func BenchmarkJWTSessionRSA(b *testing.B) {
	b.ReportAllocs()

	ts := newTykTestServer()
	defer ts.Close()

	//default values, keep backward compatibility
	_, jwtToken := prepareGenericJWTSession(b.Name(), RSASign, KID, false)

	authHeaders := map[string]string{"authorization": jwtToken}
	for i := 0; i < b.N; i++ {
		ts.Run(b, test.TestCase{
			Headers: authHeaders, Code: http.StatusOK,
		})
	}
}

func TestJWTSessionFailRSA_EmptyJWT(t *testing.T) {
	ts := newTykTestServer()
	defer ts.Close()

	//default values, same as before (keeps backward compatibility)
	prepareGenericJWTSession(t.Name(), RSASign, KID, false)

	authHeaders := map[string]string{"authorization": ""}
	t.Run("Request with empty authorization header", func(t *testing.T) {
		ts.Run(t, test.TestCase{
			Headers: authHeaders, Code: 400,
		})
	})
}

func TestJWTSessionFailRSA_NoAuthHeader(t *testing.T) {
	ts := newTykTestServer()
	defer ts.Close()

	//default values, same as before (keeps backward compatibility)
	prepareGenericJWTSession(t.Name(), RSASign, KID, false)

	authHeaders := map[string]string{}
	t.Run("Request without authorization header", func(t *testing.T) {
		ts.Run(t, test.TestCase{
			Headers: authHeaders, Code: http.StatusBadRequest, BodyMatch: `Authorization field missing`,
		})
	})
}

func TestJWTSessionFailRSA_MalformedJWT(t *testing.T) {
	ts := newTykTestServer()
	defer ts.Close()

	//default values, same as before (keeps backward compatibility)
	_, jwtToken := prepareGenericJWTSession(t.Name(), RSASign, KID, false)

	authHeaders := map[string]string{"authorization": jwtToken + "ajhdkjhsdfkjashdkajshdkajhsdkajhsd"}
	t.Run("Request with malformed JWT", func(t *testing.T) {
		ts.Run(t, test.TestCase{
			Headers:   authHeaders,
			Code:      http.StatusForbidden,
			BodyMatch: `Key not authorized:crypto/rsa: verification error`,
		})
	})
}

func TestJWTSessionFailRSA_MalformedJWT_NOTRACK(t *testing.T) {
	ts := newTykTestServer()
	defer ts.Close()

	//default values, same as before (keeps backward compatibility)
	spec, jwtToken := prepareGenericJWTSession(t.Name(), RSASign, KID, false)
	spec.DoNotTrack = true
	authHeaders := map[string]string{"authorization": jwtToken + "ajhdkjhsdfkjashdkajshdkajhsdkajhsd"}

	t.Run("Request with malformed JWT no track", func(t *testing.T) {
		ts.Run(t, test.TestCase{
			Headers:   authHeaders,
			Code:      http.StatusForbidden,
			BodyMatch: `Key not authorized:crypto/rsa: verification error`,
		})
	})
}

func TestJWTSessionFailRSA_WrongJWT(t *testing.T) {
	ts := newTykTestServer()
	defer ts.Close()

	//default values, same as before (keeps backward compatibility)
	prepareGenericJWTSession(t.Name(), RSASign, KID, false)
	authHeaders := map[string]string{"authorization": "123"}

	t.Run("Request with invalid JWT", func(t *testing.T) {
		ts.Run(t, test.TestCase{
			Headers:   authHeaders,
			Code:      http.StatusForbidden,
			BodyMatch: `Key not authorized:token contains an invalid number of segments`,
		})
	})
}

func TestJWTSessionRSABearer(t *testing.T) {
	ts := newTykTestServer()
	defer ts.Close()

	//default values, same as before (keeps backward compatibility)
	_, jwtToken := prepareGenericJWTSession(t.Name(), RSASign, KID, false)
	authHeaders := map[string]string{"authorization": "Bearer " + jwtToken}

	t.Run("Request with valid Bearer", func(t *testing.T) {
		ts.Run(t, test.TestCase{
			Headers: authHeaders, Code: http.StatusOK,
		})
	})
}

func BenchmarkJWTSessionRSABearer(b *testing.B) {
	b.ReportAllocs()

	ts := newTykTestServer()
	defer ts.Close()

	//default values, same as before (keeps backward compatibility)
	_, jwtToken := prepareGenericJWTSession(b.Name(), RSASign, KID, false)
	authHeaders := map[string]string{"authorization": "Bearer " + jwtToken}

	for i := 0; i < b.N; i++ {
		ts.Run(b, test.TestCase{
			Headers: authHeaders, Code: http.StatusOK,
		})
	}
}

func TestJWTSessionRSABearerInvalid(t *testing.T) {
	ts := newTykTestServer()
	defer ts.Close()

	//default values, same as before (keeps backward compatibility)
	_, jwtToken := prepareGenericJWTSession(t.Name(), RSASign, KID, false)
	authHeaders := map[string]string{"authorization": "Bearer: " + jwtToken} // extra ":" makes the value invalid

	t.Run("Request with invalid Bearer", func(t *testing.T) {
		ts.Run(t, test.TestCase{
			Headers:   authHeaders,
			Code:      http.StatusForbidden,
			BodyMatch: "Key not authorized:illegal base64 data at input byte 0",
		})
	})
}

func TestJWTSessionRSABearerInvalidTwoBears(t *testing.T) {
	ts := newTykTestServer()
	defer ts.Close()

	//default values, same as before (keeps backward compatibility)
	_, jwtToken := prepareGenericJWTSession(t.Name(), RSASign, KID, false)
	authHeaders1 := map[string]string{"authorization": "Bearer bearer" + jwtToken}

	t.Run("Request with Bearer bearer", func(t *testing.T) {
		ts.Run(t, test.TestCase{
			Headers: authHeaders1, Code: http.StatusOK, //todo: fix code since it should be http.StatusForbidden
		})
	})

	authHeaders2 := map[string]string{"authorization": "bearer Bearer" + jwtToken}

	t.Run("Request with bearer Bearer", func(t *testing.T) {
		ts.Run(t, test.TestCase{
			Headers: authHeaders2, Code: http.StatusOK, //todo: fix code since it should be http.StatusForbidden
		})
	})
}

// JWTSessionRSAWithRawSourceOnWithClientID

func prepareJWTSessionRSAWithRawSourceOnWithClientID(isBench bool) string {
	spec := buildAndLoadAPI(func(spec *APISpec) {
		spec.APIID = "777888"
		spec.OrgID = "default"
		spec.UseKeylessAccess = false
		spec.EnableJWT = true
		spec.JWTSigningMethod = RSASign
		spec.JWTSource = base64.StdEncoding.EncodeToString([]byte(jwtRSAPubKey))
		spec.JWTIdentityBaseField = "user_id"
		spec.JWTClientIDBaseField = "azp"
		spec.Proxy.ListenPath = "/"
	})[0]

	policyID := createPolicy(func(p *user.Policy) {
		p.OrgID = "default"
		p.AccessRights = map[string]user.AccessDefinition{
			spec.APIID: {
				APIName:  spec.APIDefinition.Name,
				APIID:    spec.APIID,
				Versions: []string{"default"},
			},
		}
	})

	tokenID := ""
	if isBench {
		tokenID = uuid.New()
	} else {
		tokenID = "1234567891010101"
	}
	session := createJWTSessionWithRSAWithPolicy(policyID)

	spec.SessionManager.ResetQuota(tokenID, session)
	spec.SessionManager.UpdateSession(tokenID, session, 60, false)

	jwtToken := createJWKToken(func(t *jwt.Token) {
		t.Header["kid"] = "12345"
		t.Claims.(jwt.MapClaims)["foo"] = "bar"
		t.Claims.(jwt.MapClaims)["user_id"] = "user"
		t.Claims.(jwt.MapClaims)["azp"] = tokenID
		t.Claims.(jwt.MapClaims)["exp"] = time.Now().Add(time.Hour * 72).Unix()
	})

	return jwtToken
}

func TestJWTSessionRSAWithRawSourceOnWithClientID(t *testing.T) {
	ts := newTykTestServer()
	defer ts.Close()

	jwtToken := prepareJWTSessionRSAWithRawSourceOnWithClientID(false)
	authHeaders := map[string]string{"authorization": jwtToken}

	t.Run("Initial request with no policy base field in JWT", func(t *testing.T) {
		ts.Run(t, test.TestCase{
			Headers: authHeaders, Code: http.StatusOK,
		})
	})
}

func BenchmarkJWTSessionRSAWithRawSourceOnWithClientID(b *testing.B) {
	b.ReportAllocs()

	ts := newTykTestServer()
	defer ts.Close()

	jwtToken := prepareJWTSessionRSAWithRawSourceOnWithClientID(true)
	authHeaders := map[string]string{"authorization": jwtToken}

	for i := 0; i < b.N; i++ {
		ts.Run(b, test.TestCase{
			Headers: authHeaders, Code: http.StatusOK,
		})
	}
}

// JWTSessionRSAWithRawSource

func prepareJWTSessionRSAWithRawSource() string {
	buildAndLoadAPI(func(spec *APISpec) {
		spec.UseKeylessAccess = false
		spec.EnableJWT = true
		spec.JWTSigningMethod = RSASign
		spec.JWTSource = base64.StdEncoding.EncodeToString([]byte(jwtRSAPubKey))
		spec.JWTIdentityBaseField = "user_id"
		spec.JWTPolicyFieldName = "policy_id"
		spec.Proxy.ListenPath = "/"
	})

	pID := createPolicy()

	jwtToken := createJWKToken(func(t *jwt.Token) {
		t.Header["kid"] = "12345"
		t.Claims.(jwt.MapClaims)["foo"] = "bar"
		t.Claims.(jwt.MapClaims)["user_id"] = "user"
		t.Claims.(jwt.MapClaims)["policy_id"] = pID
		t.Claims.(jwt.MapClaims)["exp"] = time.Now().Add(time.Hour * 72).Unix()
	})

	return jwtToken
}

func TestJWTSessionRSAWithRawSource(t *testing.T) {
	ts := newTykTestServer()
	defer ts.Close()

	jwtToken := prepareJWTSessionRSAWithRawSource()

	authHeaders := map[string]string{"authorization": jwtToken}
	t.Run("Initial request with valid policy", func(t *testing.T) {
		ts.Run(t, test.TestCase{
			Headers: authHeaders, Code: http.StatusOK,
		})
	})
}

func BenchmarkJWTSessionRSAWithRawSource(b *testing.B) {
	b.ReportAllocs()

	ts := newTykTestServer()
	defer ts.Close()

	jwtToken := prepareJWTSessionRSAWithRawSource()

	authHeaders := map[string]string{"authorization": jwtToken}

	for i := 0; i < b.N; i++ {
		ts.Run(
			b,
			test.TestCase{
				Headers: authHeaders,
				Code:    http.StatusOK,
			},
		)
	}
}

func TestJWTSessionRSAWithRawSourceInvalidPolicyID(t *testing.T) {
	ts := newTykTestServer()
	defer ts.Close()

	spec := buildAPI(func(spec *APISpec) {
		spec.UseKeylessAccess = false
		spec.EnableJWT = true
		spec.JWTSigningMethod = RSASign
		spec.JWTSource = base64.StdEncoding.EncodeToString([]byte(jwtRSAPubKey))
		spec.JWTIdentityBaseField = "user_id"
		spec.JWTPolicyFieldName = "policy_id"
		spec.Proxy.ListenPath = "/"
	})[0]

	loadAPI(spec)

	createPolicy()

	jwtToken := createJWKToken(func(t *jwt.Token) {
		t.Header["kid"] = "12345"
		t.Claims.(jwt.MapClaims)["foo"] = "bar"
		t.Claims.(jwt.MapClaims)["user_id"] = "user"
		t.Claims.(jwt.MapClaims)["policy_id"] = "abcxyz"
		t.Claims.(jwt.MapClaims)["exp"] = time.Now().Add(time.Hour * 72).Unix()
	})

	authHeaders := map[string]string{"authorization": jwtToken}
	t.Run("Initial request with invalid policy", func(t *testing.T) {
		ts.Run(t, test.TestCase{
			Headers:   authHeaders,
			Code:      http.StatusForbidden,
			BodyMatch: "Key not authorized: no matching policy",
		})
	})
}

func TestJWTSessionExpiresAtValidationConfigs(t *testing.T) {
	ts := newTykTestServer()
	defer ts.Close()

	pID := createPolicy()
	jwtAuthHeaderGen := func(skew time.Duration) map[string]string {
		jwtToken := createJWKToken(func(t *jwt.Token) {
			t.Claims.(jwt.MapClaims)["policy_id"] = pID
			t.Claims.(jwt.MapClaims)["user_id"] = "user123"
			t.Claims.(jwt.MapClaims)["exp"] = time.Now().Add(skew).Unix()
		})

		return map[string]string{"authorization": jwtToken}
	}

	spec := buildAPI(func(spec *APISpec) {
		spec.UseKeylessAccess = false
		spec.EnableJWT = true
		spec.JWTSigningMethod = RSASign
		spec.JWTSource = base64.StdEncoding.EncodeToString([]byte(jwtRSAPubKey))
		spec.JWTIdentityBaseField = "user_id"
		spec.JWTPolicyFieldName = "policy_id"
		spec.Proxy.ListenPath = "/"
	})[0]

	// This test is successful by definition
	t.Run("Expiry_After_now--Valid_jwt", func(t *testing.T) {
		spec.JWTExpiresAtValidationSkew = 0 //Default value
		loadAPI(spec)

		ts.Run(t, test.TestCase{
			Headers: jwtAuthHeaderGen(+time.Second), Code: http.StatusOK,
		})
	})

	// This test is successful by definition, so it's true also with skew, but just to avoid confusion.
	t.Run("Expiry_After_now-Add_skew--Valid_jwt", func(t *testing.T) {
		spec.JWTExpiresAtValidationSkew = 1
		loadAPI(spec)

		ts.Run(t, test.TestCase{
			Headers: jwtAuthHeaderGen(+time.Second), Code: http.StatusOK,
		})
	})

	t.Run("Expiry_Before_now--Invalid_jwt", func(t *testing.T) {
		spec.JWTExpiresAtValidationSkew = 0 //Default value
		loadAPI(spec)

		ts.Run(t, test.TestCase{
			Headers:   jwtAuthHeaderGen(-time.Second),
			Code:      http.StatusUnauthorized,
			BodyMatch: "Key not authorized: token has expired",
		})
	})

	t.Run("Expired_token-Before_now-Huge_skew--Valid_jwt", func(t *testing.T) {
		spec.JWTExpiresAtValidationSkew = 1000 // This value doesn't matter since validation is disabled
		loadAPI(spec)

		ts.Run(t, test.TestCase{
			Headers: jwtAuthHeaderGen(-time.Second), Code: http.StatusOK,
		})
	})

	t.Run("Expired_token-Before_now-Add_skew--Valid_jwt", func(t *testing.T) {
		spec.JWTExpiresAtValidationSkew = 1
		loadAPI(spec)

		ts.Run(t, test.TestCase{
			Headers: jwtAuthHeaderGen(-time.Second), Code: http.StatusOK,
		})
	})
}

func TestJWTSessionIssueAtValidationConfigs(t *testing.T) {
	ts := newTykTestServer()
	defer ts.Close()

	pID := createPolicy()
	jwtAuthHeaderGen := func(skew time.Duration) map[string]string {
		jwtToken := createJWKToken(func(t *jwt.Token) {
			t.Claims.(jwt.MapClaims)["policy_id"] = pID
			t.Claims.(jwt.MapClaims)["user_id"] = "user123"
			t.Claims.(jwt.MapClaims)["iat"] = time.Now().Add(skew).Unix()
		})

		return map[string]string{"authorization": jwtToken}
	}

	spec := buildAPI(func(spec *APISpec) {
		spec.UseKeylessAccess = false
		spec.EnableJWT = true
		spec.JWTSigningMethod = "rsa"
		spec.JWTSource = base64.StdEncoding.EncodeToString([]byte(jwtRSAPubKey))
		spec.JWTIdentityBaseField = "user_id"
		spec.JWTPolicyFieldName = "policy_id"
		spec.Proxy.ListenPath = "/"
	})[0]

	// This test is successful by definition
	t.Run("IssuedAt_Before_now-no_skew--Valid_jwt", func(t *testing.T) {
		spec.JWTIssuedAtValidationSkew = 0

		loadAPI(spec)

		ts.Run(t, test.TestCase{
			Headers: jwtAuthHeaderGen(-time.Second), Code: http.StatusOK,
		})
	})

	t.Run("Expiry_after_now--Invalid_jwt", func(t *testing.T) {
		spec.JWTExpiresAtValidationSkew = 0 //Default value

		loadAPI(spec)

		ts.Run(t, test.TestCase{
			Headers: jwtAuthHeaderGen(-time.Second), Code: http.StatusOK,
		})
	})

	t.Run("IssueAt-After_now-no_skew--Invalid_jwt", func(t *testing.T) {
		spec.JWTIssuedAtValidationSkew = 0

		loadAPI(spec)

		ts.Run(t, test.TestCase{
			Headers:   jwtAuthHeaderGen(+time.Minute),
			Code:      http.StatusUnauthorized,
			BodyMatch: "Key not authorized: token used before issued",
		})
	})

	t.Run("IssueAt--After_now-Huge_skew--valid_jwt", func(t *testing.T) {
		spec.JWTIssuedAtValidationSkew = 1000 // This value doesn't matter since validation is disabled
		loadAPI(spec)

		ts.Run(t, test.TestCase{
<<<<<<< HEAD
			Headers: jwtAuthHeaderGen(+time.Second), Code: http.StatusOK,
=======
			Headers:   authHeaders,
			Code:      401,
			BodyMatch: "Key not authorized: Token is expired",
>>>>>>> cba098bc
		})
	})

	// True by definition
	t.Run("IssueAt-Before_now-Add_skew--not_valid_jwt", func(t *testing.T) {
		spec.JWTIssuedAtValidationSkew = 2 // 2 seconds
		loadAPI(spec)

		ts.Run(t, test.TestCase{
			Headers: jwtAuthHeaderGen(-3 * time.Second), Code: http.StatusOK,
		})
	})

	t.Run("IssueAt-After_now-Add_skew--Valid_jwt", func(t *testing.T) {
		spec.JWTIssuedAtValidationSkew = 1

		loadAPI(spec)

		ts.Run(t, test.TestCase{
			Headers: jwtAuthHeaderGen(+time.Second), Code: http.StatusOK,
		})
	})
}

func TestJWTSessionNotBeforeValidationConfigs(t *testing.T) {
	ts := newTykTestServer()
	defer ts.Close()

	pID := createPolicy()
	jwtAuthHeaderGen := func(skew time.Duration) map[string]string {
		jwtToken := createJWKToken(func(t *jwt.Token) {
			t.Claims.(jwt.MapClaims)["policy_id"] = pID
			t.Claims.(jwt.MapClaims)["user_id"] = "user123"
			t.Claims.(jwt.MapClaims)["nbf"] = time.Now().Add(skew).Unix()
		})
		return map[string]string{"authorization": jwtToken}
	}

	spec := buildAPI(func(spec *APISpec) {
		spec.UseKeylessAccess = false
		spec.EnableJWT = true
		spec.Proxy.ListenPath = "/"
		spec.JWTSigningMethod = "rsa"
		spec.JWTSource = base64.StdEncoding.EncodeToString([]byte(jwtRSAPubKey))
		spec.JWTIdentityBaseField = "user_id"
		spec.JWTPolicyFieldName = "policy_id"
	})[0]

	// This test is successful by definition
	t.Run("NotBefore_Before_now-Valid_jwt", func(t *testing.T) {
		spec.JWTNotBeforeValidationSkew = 0

		loadAPI(spec)

		ts.Run(t, test.TestCase{
<<<<<<< HEAD
			Headers: jwtAuthHeaderGen(-time.Second), Code: http.StatusOK,
		})
	})

	t.Run("NotBefore_After_now--Invalid_jwt", func(t *testing.T) {
		spec.JWTNotBeforeValidationSkew = 0 //Default value

		loadAPI(spec)

		ts.Run(t, test.TestCase{
			Headers:   jwtAuthHeaderGen(+time.Second),
			Code:      http.StatusUnauthorized,
			BodyMatch: "Key not authorized: token is not valid yet",
		})
	})

	t.Run("NotBefore_After_now-Add_skew--valid_jwt", func(t *testing.T) {
		spec.JWTNotBeforeValidationSkew = 1

		loadAPI(spec)

		ts.Run(t, test.TestCase{
			Headers: jwtAuthHeaderGen(+time.Second), Code: http.StatusOK,
		})
	})

	t.Run("NotBefore_After_now-Huge_skew--valid_jwt", func(t *testing.T) {
		spec.JWTNotBeforeValidationSkew = 1000 // This value is so high that it's actually similar to disabling the claim.

		loadAPI(spec)

		ts.Run(t, test.TestCase{
			Headers: jwtAuthHeaderGen(+time.Second), Code: http.StatusOK,
=======
			Headers: authHeaders, Code: http.StatusOK,
>>>>>>> cba098bc
		})
	})
}

func TestJWTExistingSessionRSAWithRawSourceInvalidPolicyID(t *testing.T) {
	ts := newTykTestServer()
	defer ts.Close()

	spec := buildAPI(func(spec *APISpec) {
		spec.UseKeylessAccess = false
		spec.EnableJWT = true
		spec.JWTSigningMethod = RSASign
		spec.JWTSource = base64.StdEncoding.EncodeToString([]byte(jwtRSAPubKey))
		spec.JWTIdentityBaseField = "user_id"
		spec.JWTPolicyFieldName = "policy_id"
		spec.Proxy.ListenPath = "/"
	})[0]

	loadAPI(spec)

	p1ID := createPolicy()

	jwtToken := createJWKToken(func(t *jwt.Token) {
		t.Header["kid"] = "12345"
		t.Claims.(jwt.MapClaims)["foo"] = "bar"
		t.Claims.(jwt.MapClaims)["user_id"] = "user"
		t.Claims.(jwt.MapClaims)["policy_id"] = p1ID
		t.Claims.(jwt.MapClaims)["exp"] = time.Now().Add(time.Hour * 72).Unix()
	})

	authHeaders := map[string]string{"authorization": jwtToken}
	t.Run("Initial request with valid policy", func(t *testing.T) {
		ts.Run(t, test.TestCase{
			Headers: authHeaders, Code: http.StatusOK,
		})
	})

	// put in JWT invalid policy ID and do request again
	jwtTokenInvalidPolicy := createJWKToken(func(t *jwt.Token) {
		t.Header["kid"] = "12345"
		t.Claims.(jwt.MapClaims)["foo"] = "bar"
		t.Claims.(jwt.MapClaims)["user_id"] = "user"
		t.Claims.(jwt.MapClaims)["policy_id"] = "abcdef"
		t.Claims.(jwt.MapClaims)["exp"] = time.Now().Add(time.Hour * 72).Unix()
	})

	authHeaders = map[string]string{"authorization": jwtTokenInvalidPolicy}
	t.Run("Request with invalid policy in JWT", func(t *testing.T) {
		ts.Run(t, test.TestCase{
<<<<<<< HEAD
			Headers: authHeaders, Code: http.StatusForbidden,
=======
			Headers:   authHeaders,
			Code:      http.StatusForbidden,
			BodyMatch: "Key not authorized: no matching policy",
>>>>>>> cba098bc
		})
	})
}

func TestJWTExistingSessionRSAWithRawSourcePolicyIDChanged(t *testing.T) {
	ts := newTykTestServer()
	defer ts.Close()

	spec := buildAPI(func(spec *APISpec) {
		spec.UseKeylessAccess = false
		spec.EnableJWT = true
		spec.JWTSigningMethod = RSASign
		spec.JWTSource = base64.StdEncoding.EncodeToString([]byte(jwtRSAPubKey))
		spec.JWTIdentityBaseField = "user_id"
		spec.JWTPolicyFieldName = "policy_id"
		spec.Proxy.ListenPath = "/"
	})[0]

	loadAPI(spec)

	p1ID := createPolicy(func(p *user.Policy) {
		p.QuotaMax = 111
	})
	p2ID := createPolicy(func(p *user.Policy) {
		p.QuotaMax = 999
	})

	jwtToken := createJWKToken(func(t *jwt.Token) {
		t.Header["kid"] = "12345"
		t.Claims.(jwt.MapClaims)["foo"] = "bar"
		t.Claims.(jwt.MapClaims)["user_id"] = "user"
		t.Claims.(jwt.MapClaims)["policy_id"] = p1ID
		t.Claims.(jwt.MapClaims)["exp"] = time.Now().Add(time.Hour * 72).Unix()
	})

	sessionID := generateToken("", fmt.Sprintf("%x", md5.Sum([]byte("user"))))

	authHeaders := map[string]string{"authorization": jwtToken}
	t.Run("Initial request with 1st policy", func(t *testing.T) {
		ts.Run(
			t,
			test.TestCase{
				Headers: authHeaders, Code: http.StatusOK,
			},
			test.TestCase{
				Method:    http.MethodGet,
				Path:      "/tyk/keys/" + sessionID,
				AdminAuth: true,
				Code:      http.StatusOK,
				BodyMatch: `"quota_max":111`,
			},
		)
	})

	// check key/session quota

	// put in JWT another valid policy ID and do request again
	jwtTokenAnotherPolicy := createJWKToken(func(t *jwt.Token) {
		t.Header["kid"] = "12345"
		t.Claims.(jwt.MapClaims)["foo"] = "bar"
		t.Claims.(jwt.MapClaims)["user_id"] = "user"
		t.Claims.(jwt.MapClaims)["policy_id"] = p2ID
		t.Claims.(jwt.MapClaims)["exp"] = time.Now().Add(time.Hour * 72).Unix()
	})

	authHeaders = map[string]string{"authorization": jwtTokenAnotherPolicy}
	t.Run("Request with new valid policy in JWT", func(t *testing.T) {
		ts.Run(t,
			test.TestCase{
				Headers: authHeaders, Code: http.StatusOK,
			},
			test.TestCase{
				Method:    http.MethodGet,
				Path:      "/tyk/keys/" + sessionID,
				AdminAuth: true,
				Code:      http.StatusOK,
				BodyMatch: `"quota_max":999`,
			},
		)
	})
}

// JWTSessionRSAWithJWK

func prepareJWTSessionRSAWithJWK() string {
	buildAndLoadAPI(func(spec *APISpec) {
		spec.UseKeylessAccess = false
		spec.EnableJWT = true
		spec.JWTSigningMethod = RSASign
		spec.JWTSource = testHttpJWK
		spec.JWTIdentityBaseField = "user_id"
		spec.JWTPolicyFieldName = "policy_id"
		spec.Proxy.ListenPath = "/"
	})

	pID := createPolicy()
	jwtToken := createJWKToken(func(t *jwt.Token) {
		t.Header["kid"] = "12345"
		t.Claims.(jwt.MapClaims)["foo"] = "bar"
		t.Claims.(jwt.MapClaims)["user_id"] = "user"
		t.Claims.(jwt.MapClaims)["policy_id"] = pID
		t.Claims.(jwt.MapClaims)["exp"] = time.Now().Add(time.Hour * 72).Unix()
	})

	return jwtToken
}

func TestJWTSessionRSAWithJWK(t *testing.T) {
	ts := newTykTestServer()
	defer ts.Close()

	jwtToken := prepareJWTSessionRSAWithJWK()
	authHeaders := map[string]string{"authorization": jwtToken}

	t.Run("JWTSessionRSAWithJWK", func(t *testing.T) {
		ts.Run(t, test.TestCase{
			Headers: authHeaders, Code: http.StatusOK,
		})
	})
}

func BenchmarkJWTSessionRSAWithJWK(b *testing.B) {
	b.ReportAllocs()

	ts := newTykTestServer()
	defer ts.Close()

	jwtToken := prepareJWTSessionRSAWithJWK()
	authHeaders := map[string]string{"authorization": jwtToken}

	for i := 0; i < b.N; i++ {
		ts.Run(
			b,
			test.TestCase{
				Headers: authHeaders,
				Code:    http.StatusOK,
			},
		)
	}
}

// JWTSessionRSAWithEncodedJWK

func prepareJWTSessionRSAWithEncodedJWK() (*APISpec, string) {
	spec := buildAPI(func(spec *APISpec) {
		spec.UseKeylessAccess = false
		spec.EnableJWT = true
		spec.JWTSigningMethod = RSASign
		spec.JWTIdentityBaseField = "user_id"
		spec.JWTPolicyFieldName = "policy_id"
		spec.Proxy.ListenPath = "/"
	})[0]

	pID := createPolicy()
	jwtToken := createJWKToken(func(t *jwt.Token) {
		t.Header["kid"] = "12345"
		// Set some claims
		t.Claims.(jwt.MapClaims)["foo"] = "bar"
		t.Claims.(jwt.MapClaims)["user_id"] = "user"
		t.Claims.(jwt.MapClaims)["policy_id"] = pID
		t.Claims.(jwt.MapClaims)["exp"] = time.Now().Add(time.Hour * 72).Unix()
	})

	return spec, jwtToken
}

func TestJWTSessionRSAWithEncodedJWK(t *testing.T) {
	ts := newTykTestServer()
	defer ts.Close()

	spec, jwtToken := prepareJWTSessionRSAWithEncodedJWK()

	authHeaders := map[string]string{"authorization": jwtToken}

	t.Run("Direct JWK URL", func(t *testing.T) {
		spec.JWTSource = testHttpJWK
		loadAPI(spec)

		ts.Run(t, test.TestCase{
			Headers: authHeaders, Code: http.StatusOK,
		})
	})

	t.Run("Base64 JWK URL", func(t *testing.T) {
		spec.JWTSource = base64.StdEncoding.EncodeToString([]byte(testHttpJWK))
		loadAPI(spec)

		ts.Run(t, test.TestCase{
			Headers: authHeaders, Code: http.StatusOK,
		})
	})
}

func BenchmarkJWTSessionRSAWithEncodedJWK(b *testing.B) {
	b.ReportAllocs()

	ts := newTykTestServer()
	defer ts.Close()

	spec, jwtToken := prepareJWTSessionRSAWithEncodedJWK()
	spec.JWTSource = base64.StdEncoding.EncodeToString([]byte(testHttpJWK))

	loadAPI(spec)

	authHeaders := map[string]string{"authorization": jwtToken}

	for i := 0; i < b.N; i++ {
		ts.Run(
			b,
			test.TestCase{
<<<<<<< HEAD
				Headers: authHeaders,
				Code:    http.StatusOK,
=======
				Headers: authHeaders, Code: http.StatusOK,
>>>>>>> cba098bc
			},
		)
	}
}

func TestJWTHMACIdNewClaim(t *testing.T) {
	ts := newTykTestServer()
	defer ts.Close()

	//If we skip the check then the Id will be taken from SUB and the call will succeed
	_, jwtToken := prepareGenericJWTSession(t.Name(), HMACSign, "user-id", true)
	defer resetTestConfig()
	authHeaders := map[string]string{"authorization": jwtToken}
	t.Run("Request with valid JWT/HMAC signature/id in user-id claim", func(t *testing.T) {
		ts.Run(t, test.TestCase{
			Headers: authHeaders, Code: http.StatusOK,
		})
	})
}

func TestJWTRSAIdInClaimsWithBaseField(t *testing.T) {
	ts := newTykTestServer()
	defer ts.Close()

	buildAndLoadAPI(func(spec *APISpec) {
		spec.UseKeylessAccess = false
		spec.EnableJWT = true
		spec.JWTSigningMethod = RSASign
		spec.JWTSource = base64.StdEncoding.EncodeToString([]byte(jwtRSAPubKey))
		spec.JWTIdentityBaseField = "user_id"
		spec.JWTPolicyFieldName = "policy_id"
		spec.Proxy.ListenPath = "/"
	})

	pID := createPolicy()

	//First test - user id in the configured base field 'user_id'
	jwtToken := createJWKToken(func(t *jwt.Token) {
		t.Header["kid"] = "12345"
		t.Claims.(jwt.MapClaims)["foo"] = "bar"
		t.Claims.(jwt.MapClaims)["user_id"] = "user123@test.com"
		t.Claims.(jwt.MapClaims)["policy_id"] = pID
		t.Claims.(jwt.MapClaims)["exp"] = time.Now().Add(time.Hour * 72).Unix()
	})
	authHeaders := map[string]string{"authorization": jwtToken}
	t.Run("Request with valid JWT/RSA signature/user id in user_id claim", func(t *testing.T) {
		ts.Run(t, test.TestCase{
			Headers: authHeaders, Code: http.StatusOK,
		})
	})

	//user-id claim configured but it's empty - returning an error
	jwtToken = createJWKToken(func(t *jwt.Token) {
		t.Header["kid"] = "12345"
		t.Claims.(jwt.MapClaims)["foo"] = "bar"
		t.Claims.(jwt.MapClaims)["user_id"] = ""
		t.Claims.(jwt.MapClaims)["policy_id"] = pID
		t.Claims.(jwt.MapClaims)["exp"] = time.Now().Add(time.Hour * 72).Unix()
	})
	authHeaders = map[string]string{"authorization": jwtToken}
	t.Run("Request with valid JWT/RSA signature/empty user_id claim", func(t *testing.T) {
		ts.Run(t, test.TestCase{
			Headers:   authHeaders,
			Code:      http.StatusForbidden,
			BodyMatch: "found an empty user ID in predefined base field claim user_id",
		})
	})

	//user-id claim configured but not found fallback to sub
	jwtToken = createJWKToken(func(t *jwt.Token) {
		t.Header["kid"] = "12345"
		t.Claims.(jwt.MapClaims)["foo"] = "bar"
		t.Claims.(jwt.MapClaims)["sub"] = "user123@test.com"
		t.Claims.(jwt.MapClaims)["policy_id"] = pID
		t.Claims.(jwt.MapClaims)["exp"] = time.Now().Add(time.Hour * 72).Unix()
	})
	authHeaders = map[string]string{"authorization": jwtToken}
	t.Run("Request with valid JWT/RSA signature/user id in sub claim", func(t *testing.T) {
		ts.Run(t, test.TestCase{
			Headers: authHeaders, Code: http.StatusOK,
		})
	})

	//user-id claim not found fallback to sub that is empty
	jwtToken = createJWKToken(func(t *jwt.Token) {
		t.Header["kid"] = "12345"
		t.Claims.(jwt.MapClaims)["foo"] = "bar"
		t.Claims.(jwt.MapClaims)["sub"] = ""
		t.Claims.(jwt.MapClaims)["policy_id"] = pID
		t.Claims.(jwt.MapClaims)["exp"] = time.Now().Add(time.Hour * 72).Unix()
	})
	authHeaders = map[string]string{"authorization": jwtToken}
	t.Run("Request with valid JWT/RSA signature/empty sub claim", func(t *testing.T) {
		ts.Run(t, test.TestCase{
			Headers:   authHeaders,
			Code:      http.StatusForbidden,
			BodyMatch: "found an empty user ID in sub claim",
		})
	})

	//user-id and sub claims not found
	jwtToken = createJWKToken(func(t *jwt.Token) {
		t.Header["kid"] = "12345"
		t.Claims.(jwt.MapClaims)["foo"] = "bar"
		t.Claims.(jwt.MapClaims)["policy_id"] = pID
		t.Claims.(jwt.MapClaims)["exp"] = time.Now().Add(time.Hour * 72).Unix()
	})
	authHeaders = map[string]string{"authorization": jwtToken}
	t.Run("Request with valid JWT/RSA signature/no base field or sub claims", func(t *testing.T) {
		ts.Run(t, test.TestCase{
			Headers:   authHeaders,
			Code:      http.StatusForbidden,
			BodyMatch: "no suitable claims for user ID were found",
		})
	})
}

func TestJWTRSAIdInClaimsWithoutBaseField(t *testing.T) {
	ts := newTykTestServer()
	defer ts.Close()

	buildAndLoadAPI(func(spec *APISpec) {
		spec.UseKeylessAccess = false
		spec.EnableJWT = true
		spec.JWTSigningMethod = RSASign
		spec.JWTSource = base64.StdEncoding.EncodeToString([]byte(jwtRSAPubKey))
		spec.JWTIdentityBaseField = ""
		spec.JWTPolicyFieldName = "policy_id"
		spec.Proxy.ListenPath = "/"
	})

	pID := createPolicy()

	jwtToken := createJWKToken(func(t *jwt.Token) {
		t.Header["kid"] = "12345"
		t.Claims.(jwt.MapClaims)["foo"] = "bar"
		t.Claims.(jwt.MapClaims)["sub"] = "user123@test.com" //is ignored
		t.Claims.(jwt.MapClaims)["policy_id"] = pID
		t.Claims.(jwt.MapClaims)["exp"] = time.Now().Add(time.Hour * 72).Unix()
	})
	authHeaders := map[string]string{"authorization": jwtToken}
	t.Run("Request with valid JWT/RSA signature/id found in default sub", func(t *testing.T) {
		ts.Run(t, test.TestCase{
			Headers: authHeaders, Code: http.StatusOK,
		})
	})

	//Id is not found since there's no sub claim and user_id has't been set in the api def (spec.JWTIdentityBaseField)
	jwtToken = createJWKToken(func(t *jwt.Token) {
		t.Header["kid"] = "12345"
		t.Claims.(jwt.MapClaims)["foo"] = "bar"
		t.Claims.(jwt.MapClaims)["user_id"] = "user123@test.com" //is ignored
		t.Claims.(jwt.MapClaims)["policy_id"] = pID
		t.Claims.(jwt.MapClaims)["exp"] = time.Now().Add(time.Hour * 72).Unix()
	})
	authHeaders = map[string]string{"authorization": jwtToken}
	t.Run("Request with valid JWT/RSA signature/no id claims", func(t *testing.T) {
		ts.Run(t, test.TestCase{
			Headers:   authHeaders,
			Code:      http.StatusForbidden,
			BodyMatch: "no suitable claims for user ID were found",
		})
	})
}

func TestJWTECDSASign(t *testing.T) {
	ts := newTykTestServer()
	defer ts.Close()

	//If we skip the check then the Id will be taken from SUB and the call will succeed
	_, jwtToken := prepareGenericJWTSession(t.Name(), ECDSASign, KID, false)
	defer resetTestConfig()
	authHeaders := map[string]string{"authorization": jwtToken}
	t.Run("Request with valid JWT/ECDSA signature needs a test. currently defaults to HMAC", func(t *testing.T) {
		ts.Run(t, test.TestCase{
			Headers: authHeaders, Code: http.StatusOK,
		})
	})
}

func TestJWTUnknownSign(t *testing.T) {
	ts := newTykTestServer()
	defer ts.Close()

	//If we skip the check then the Id will be taken from SUB and the call will succeed
	_, jwtToken := prepareGenericJWTSession(t.Name(), "bla", KID, false)
	defer resetTestConfig()
	authHeaders := map[string]string{"authorization": jwtToken}
	t.Run("Request with valid JWT/ECDSA signature needs a test. currently defaults to HMAC", func(t *testing.T) {
		ts.Run(t, test.TestCase{
			Headers: authHeaders, Code: http.StatusOK,
		})
	})
}

func TestJWTRSAInvalidPublickKey(t *testing.T) {
	ts := newTykTestServer()
	defer ts.Close()

	buildAndLoadAPI(func(spec *APISpec) {
		spec.UseKeylessAccess = false
		spec.EnableJWT = true
		spec.JWTSigningMethod = RSASign
		spec.JWTSource = base64.StdEncoding.EncodeToString([]byte(jwtRSAPubKeyinvalid))
		spec.JWTPolicyFieldName = "policy_id"
		spec.Proxy.ListenPath = "/"
	})

	pID := createPolicy()

	jwtToken := createJWKToken(func(t *jwt.Token) {
		t.Header["kid"] = "12345"
		t.Claims.(jwt.MapClaims)["foo"] = "bar"
		t.Claims.(jwt.MapClaims)["sub"] = "user123@test.com" //is ignored
		t.Claims.(jwt.MapClaims)["policy_id"] = pID
		t.Claims.(jwt.MapClaims)["exp"] = time.Now().Add(time.Hour * 72).Unix()
	})
	authHeaders := map[string]string{"authorization": jwtToken}
	t.Run("Request with valid JWT/RSA signature/invalid public key", func(t *testing.T) {
		ts.Run(t, test.TestCase{
			Headers:   authHeaders,
			Code:      http.StatusForbidden,
			BodyMatch: "Key not authorized:Invalid Key: Key must be PEM encoded PKCS1 or PKCS8 private key",
		})
	})
}<|MERGE_RESOLUTION|>--- conflicted
+++ resolved
@@ -759,13 +759,8 @@
 		loadAPI(spec)
 
 		ts.Run(t, test.TestCase{
-<<<<<<< HEAD
-			Headers: jwtAuthHeaderGen(+time.Second), Code: http.StatusOK,
-=======
-			Headers:   authHeaders,
-			Code:      401,
-			BodyMatch: "Key not authorized: Token is expired",
->>>>>>> cba098bc
+			Headers: jwtAuthHeaderGen(+time.Second),
+			Code:    http.StatusOK,
 		})
 	})
 
@@ -821,7 +816,6 @@
 		loadAPI(spec)
 
 		ts.Run(t, test.TestCase{
-<<<<<<< HEAD
 			Headers: jwtAuthHeaderGen(-time.Second), Code: http.StatusOK,
 		})
 	})
@@ -855,9 +849,6 @@
 
 		ts.Run(t, test.TestCase{
 			Headers: jwtAuthHeaderGen(+time.Second), Code: http.StatusOK,
-=======
-			Headers: authHeaders, Code: http.StatusOK,
->>>>>>> cba098bc
 		})
 	})
 }
@@ -907,13 +898,9 @@
 	authHeaders = map[string]string{"authorization": jwtTokenInvalidPolicy}
 	t.Run("Request with invalid policy in JWT", func(t *testing.T) {
 		ts.Run(t, test.TestCase{
-<<<<<<< HEAD
-			Headers: authHeaders, Code: http.StatusForbidden,
-=======
 			Headers:   authHeaders,
 			Code:      http.StatusForbidden,
 			BodyMatch: "Key not authorized: no matching policy",
->>>>>>> cba098bc
 		})
 	})
 }
@@ -1124,12 +1111,8 @@
 		ts.Run(
 			b,
 			test.TestCase{
-<<<<<<< HEAD
 				Headers: authHeaders,
 				Code:    http.StatusOK,
-=======
-				Headers: authHeaders, Code: http.StatusOK,
->>>>>>> cba098bc
 			},
 		)
 	}
